--- conflicted
+++ resolved
@@ -324,58 +324,11 @@
         print(f"❌ Erro no login: {str(e)}")
         return jsonify({'error': f'Erro interno: {str(e)}'}), 500
 
-<<<<<<< HEAD
-@app.route('/users/<int:user_id>', methods=['PUT'])
+@app.route('/users/<int:user_id>', methods=['PUT', 'OPTIONS'])
 def update_user(user_id):
     try:
+        print(f"👤 Buscando usuário: {user_id}")
         print(f"🔄 Atualizando usuário {user_id}")
-        user = User.query.get_or_404(user_id)
-        data = request.get_json()
-        
-        if not data:
-            return jsonify({'error': 'Nenhum dado fornecido'}), 400
-        
-        print(f"📝 Dados recebidos: {data}")
-        
-        # Validações de entrada
-        updated_fields = []
-        
-        # ... validações existentes para name, email, phone, password
-        
-        # ✅ ADICIONE ESTA VALIDAÇÃO PARA AVATAR:
-        if 'avatar_url' in data:
-            # Permitir null para remover avatar
-            if data['avatar_url'] is None:
-                user.avatar_url = None
-                updated_fields.append('avatar removido')
-                print(f"✅ Avatar removido")
-            else:
-                # Validar se é uma URL de imagem válida ou base64
-                avatar_url = data['avatar_url']
-                if len(avatar_url) > 10000:  # Limite para base64
-                    return jsonify({'error': 'Imagem muito grande'}), 400
-                
-                user.avatar_url = avatar_url
-                updated_fields.append('avatar')
-                print(f"✅ Avatar atualizado")
-        
-        # Verificar se algo foi atualizado
-        if not updated_fields:
-            return jsonify({'error': 'Nenhum campo válido foi fornecido para atualização'}), 400
-        
-        # Salvar no banco de dados
-        db.session.commit()
-        
-        # Log de sucesso
-        fields_str = ', '.join(updated_fields)
-        print(f"✅ Usuário {user_id} atualizado com sucesso. Campos: {fields_str}")
-        
-        # Retornar dados atualizados (sem senha)
-=======
-@app.route('/users/<int:user_id>', methods=['GET', 'OPTIONS'])
-def get_user(user_id):
-    try:
-        print(f"👤 Buscando usuário: {user_id}")
         user = User.query.get_or_404(user_id)
         return jsonify({
             'id': user.id,
@@ -407,7 +360,6 @@
         user = User.query.get_or_404(int(user_id))
         print(f"✅ Usuário atual encontrado: {user.email}")
         
->>>>>>> b1a071fa
         return jsonify({
             'message': f'Perfil atualizado com sucesso! Campos alterados: {fields_str}',
             'user': {
@@ -422,14 +374,8 @@
         }), 200
         
     except Exception as e:
-<<<<<<< HEAD
-        print(f"❌ Erro ao atualizar usuário {user_id}: {str(e)}")
-        db.session.rollback()
-        return jsonify({'error': f'Erro interno do servidor: {str(e)}'}), 500
-=======
         print(f"❌ Erro ao buscar usuário atual: {str(e)}")
         return jsonify({'error': f'Erro interno: {str(e)}'}), 500
->>>>>>> b1a071fa
 
 @app.route('/users/<int:user_id>', methods=['PUT', 'OPTIONS'])
 def update_user(user_id):
